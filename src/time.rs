--- conflicted
+++ resolved
@@ -28,7 +28,7 @@
 
 impl ParseState {
     /// Return a set of Beats based on the current measure/beat frequency and section.
-    /// Note that these are absolute offsets from the start of the song. 
+    /// Note that these are absolute offsets from the start of the song.
     fn beats(&self) -> Vec<Beat> {
         let mut beats = vec![];
         for measure in (self.section_start..self.section_end).step_by(self.measure_frequency as usize) {
@@ -77,16 +77,11 @@
 }
 
 impl Scheduler {
-<<<<<<< HEAD
-    pub fn update(&mut self, time: &Time, world: &mut World) {
-        let rev_beat = Reverse(time.beat_time());
-=======
     /// Preform the scheduled actions up to the new beat_time
     /// Note that this will execute every action since the last beat_time and
     /// current beat_time.
-    pub fn update(&mut self, beat_time: Beat, world: &mut World) {
-        let rev_beat = Reverse(beat_time);
->>>>>>> 02f87076
+    pub fn update(&mut self, time: &Time, world: &mut World) {
+        let rev_beat = Reverse(time.beat_time());
         loop {
             match self.work_queue.peek_mut() {
                 Some(peaked) => {
